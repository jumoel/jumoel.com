---
---

$text-color: #2E2D2D;
$brand-color: #6D785E;

body {
  font-family: "charter", Garamond, serif;
  font-size: 18px;
  line-height: 1.4em;
  color: $text-color;
  background-image: url('/images/pw_maze_white.png');
}

$list-padding: 1.2em;
ul {
  list-style-type: none;
  padding-left: $list-padding;

  li {
    position: relative;

    &:before {
      content: "\2022";
      position: absolute;
      left: -$list-padding;
      font-size: 14px;
      color: lighten($text-color, 20%);
    }
  }
}

<<<<<<< HEAD
=======
ol {
  padding-left: $list-padding;
}

>>>>>>> ba1dedc3
.container {
  border-top: 5px solid $brand-color;
  background-color: #fff;
}

a, a:visited {
  color: #829A63;
  text-decoration: none;
}

a:hover, a:active {
  color: #7A8B63;
  text-decoration: underline;
}

code {
  background-color: transparent;
  color: #5B6153;
  position: relative;
  margin: auto -2px;
}

code, pre {
  font-family: "source-code", "Monaco", monospace;
  line-height: 1.4em;
}

pre {
  background-color: transparent;
  border-width: 0px;
  border-radius: 0px;
}

.header-site {
  h1 {
    text-transform: lowercase;
    font-style: italic;
    color: #999;
    font-size: 18px;
  }

  a {
    color: inherit;
    text-decoration: inherit;
  }
}


.post-list, .nav-list {
    padding: 0;
    list-style-type: none;

    li:before {
      content: "";
    }

    .date {
      font-size: 0.85em;
    }
}

.nav-side {
  font-family: "source-sans", "Helvetica Neue", sans-serif;
  font-weight: 200;
  font-size: 16px;
  padding-bottom: 3em;

  .date:before {
    content: "\00a0\2014\00a0";
  }

  section + section
  {
    margin-top: 2em;
  }
}

.post {
  padding-bottom: 2em;

  h2 {
    font-size: 24px;
  }
}

.post-header {
  h1 {
    font-weight: bold;
    font-size: 28px;
  }

  a {
    color: inherit;
    text-decoration: none;
  }

  a:hover:before {
    content: "#";
    position: absolute;
    left: -0.5em;
    color: lighten($text-color, 70%);
  }
}

.post-meta {
  font-size: 14px;
}

.footnotes {
  font-size: 14px;
  margin-top: 4rem;
  padding-top: 1rem;
  color: lighten($text-color, 30%);

  p {
    color: inherit;
  }
}<|MERGE_RESOLUTION|>--- conflicted
+++ resolved
@@ -30,13 +30,10 @@
   }
 }
 
-<<<<<<< HEAD
-=======
 ol {
   padding-left: $list-padding;
 }
 
->>>>>>> ba1dedc3
 .container {
   border-top: 5px solid $brand-color;
   background-color: #fff;
